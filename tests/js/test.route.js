var assert = require('assert');
var axios = require('axios');
var moxios = require('moxios');
var route = require('../../src/js/route');

namedRoutes = JSON.parse('{"home":{"uri":"\/","methods":["GET","HEAD"],"domain":null},"team.user.show":{"uri":"users\/{id}","methods":["GET","HEAD"],"domain":"{team}.myapp.dev"},"posts.index":{"uri":"posts","methods":["GET","HEAD"],"domain":null},"posts.show":{"uri":"posts\/{id}","methods":["GET","HEAD"],"domain":null},"posts.update":{"uri":"posts\/{id}","methods":["PUT"],"domain":null},"posts.store":{"uri":"posts","methods":["POST"],"domain":null},"posts.destroy":{"uri":"posts\/{id}","methods":["DELETE"],"domain":null},"events.venues.show":{"uri":"events\/{event}\/venues\/{venue}","methods":["GET","HEAD"],"domain":null},"optional":{"uri":"optional\/{id}\/{slug?}","methods":["GET","HEAD"],"domain":null}}'),
    baseUrl = 'http://myapp.dev/';

describe('route()', function() {
    it('Should return URL when run without params on a route without params', function() {
        assert.equal(
            "http://myapp.dev/posts",
            route.route('posts.index')
        );
    });

    it('Should return missing params error when run with missing params on a route with required params', function() {
        assert.throws(
            function(){route.route('posts.show').toString()},
            /\"id\" key is required/
        );
    });

    it('Should return URL when run with single non-array/object param on a route with required params', function() {
        assert.equal(
            "http://myapp.dev/posts/1",
            route.route('posts.show', 1)
        );
        assert.equal(
            "http://myapp.dev/posts/1",
            route.route('posts.show').with(1)
        );
    });

    it('Should return URL when run with single object param on a route with required params', function() {
        assert.equal(
            "http://myapp.dev/posts/1",
            route.route('posts.show', {id: 1})
        );
        assert.equal(
            "http://myapp.dev/posts/1",
            route.route('posts.show').with({id: 1})
        );
    });

    it('Should return URL when run with single array param on a route with required params', function() {
        assert.equal(
            "http://myapp.dev/posts/1",
            route.route('posts.show', [1])
        );
        assert.equal(
            "http://myapp.dev/posts/1",
            route.route('posts.show').with([1])
        );
    });

    it('Should return URL when run with multiple object params on a route with required params', function() {
        assert.equal(
            "http://myapp.dev/events/1/venues/2",
            route.route('events.venues.show', {event: 1, venue: 2})
        );
        assert.equal(
            "http://myapp.dev/events/1/venues/2",
            route.route('events.venues.show').with({event: 1, venue: 2})
        );
    });

    it('Should return URL when run with multiple array params on a route with required params', function() {
        assert.equal(
            "http://myapp.dev/events/1/venues/2",
            route.route('events.venues.show', [1, 2])
        );
        assert.equal(
            "http://myapp.dev/events/1/venues/2",
            route.route('events.venues.show').with([1, 2])
        );
    });

    it('Should return URL when run with whole object params on a route with required params', function() {
        var event = {id: 1, name: 'World Series'};
        var venue = {id: 2, name: 'Rogers Centre'};

        assert.equal(
            "http://myapp.dev/events/1/venues/2",
            route.route('events.venues.show', [event, venue])
        );
        assert.equal(
            "http://myapp.dev/events/1/venues/2",
            route.route('events.venues.show').with([event, venue])
        );
    });

    it('Should return URL when run with some whole object params on a route with required params', function() {
        var venue = {id: 2, name: 'Rogers Centre'};

        assert.equal(
            "http://myapp.dev/events/1/venues/2",
            route.route('events.venues.show', [1, venue])
        );
        assert.equal(
            "http://myapp.dev/events/1/venues/2",
            route.route('events.venues.show').with([1, venue])
        );
    });

    it('Should return correct URL when run with params on a route with required domain params', function() {
        assert.equal(
            "tighten.myapp.dev/users/1",
            route.route('team.user.show', {team: 'tighten', id: 1})
        );
        assert.equal(
            "tighten.myapp.dev/users/1",
            route.route('team.user.show').with({team: 'tighten', id: 1})
        );
    });

    it('Should return base url if path is "/"', function() {
        assert.equal(
            "http://myapp.dev/",
            route.route('home')
        );
    });

<<<<<<< HEAD
    it('Should make an axios call when a route() is passed', function() {
        moxios.install()
        moxios.stubRequest('http://myapp.dev/posts/1', {
            status: 200,
            responseText: 'Worked!'
        });

        axios.get(route.route('posts.show', 1)).then(function(response) {
            assert.equal(200, response.status)
        });

        moxios.uninstall()
=======
    it('Should skip the optional parameter `slug`', function() {
      assert.equal(
        route.route('optional', { id: 123}),
        'http://myapp.dev/optional/123/'
      )
    });

    it('Should accept the optional parameter `slug`', function() {
      assert.equal(
        route.route('optional', { id: 123, slug:'news'}),
        'http://myapp.dev/optional/123/news'
      )
>>>>>>> 8c40e015
    });
});<|MERGE_RESOLUTION|>--- conflicted
+++ resolved
@@ -121,7 +121,6 @@
         );
     });
 
-<<<<<<< HEAD
     it('Should make an axios call when a route() is passed', function() {
         moxios.install()
         moxios.stubRequest('http://myapp.dev/posts/1', {
@@ -134,7 +133,8 @@
         });
 
         moxios.uninstall()
-=======
+    });
+
     it('Should skip the optional parameter `slug`', function() {
       assert.equal(
         route.route('optional', { id: 123}),
@@ -147,6 +147,5 @@
         route.route('optional', { id: 123, slug:'news'}),
         'http://myapp.dev/optional/123/news'
       )
->>>>>>> 8c40e015
     });
 });