<<<<<<< HEAD
var Ziggy = {"baseUrl":"http:\/\/myapp.com\/","baseProtocol":"http","baseDomain":"myapp.com","basePort":null,"defaultParameters":[],"namedRoutes":{"admin.dashboard":{"uri":"admin","methods":["GET","HEAD"],"domain":null}}};
=======
    var Ziggy = {
        namedRoutes: {"admin.dashboard":{"uri":"admin","methods":["GET","HEAD"],"domain":null,"bindings":[]}},
        baseUrl: 'http://myapp.com/',
        baseProtocol: 'http',
        baseDomain: 'myapp.com',
        basePort: false,
        defaultParameters: []
    };
>>>>>>> efab1698

if (typeof window !== 'undefined' && typeof window.Ziggy !== 'undefined') {
    for (var name in window.Ziggy.namedRoutes) {
        Ziggy.namedRoutes[name] = window.Ziggy.namedRoutes[name];
    }
}

export {
    Ziggy
}<|MERGE_RESOLUTION|>--- conflicted
+++ resolved
@@ -1,15 +1,4 @@
-<<<<<<< HEAD
-var Ziggy = {"baseUrl":"http:\/\/myapp.com\/","baseProtocol":"http","baseDomain":"myapp.com","basePort":null,"defaultParameters":[],"namedRoutes":{"admin.dashboard":{"uri":"admin","methods":["GET","HEAD"],"domain":null}}};
-=======
-    var Ziggy = {
-        namedRoutes: {"admin.dashboard":{"uri":"admin","methods":["GET","HEAD"],"domain":null,"bindings":[]}},
-        baseUrl: 'http://myapp.com/',
-        baseProtocol: 'http',
-        baseDomain: 'myapp.com',
-        basePort: false,
-        defaultParameters: []
-    };
->>>>>>> efab1698
+var Ziggy = {"baseUrl":"http:\/\/myapp.com\/","baseProtocol":"http","baseDomain":"myapp.com","basePort":null,"defaultParameters":[],"namedRoutes":{"admin.dashboard":{"uri":"admin","methods":["GET","HEAD"],"domain":null,"bindings":[]}}};
 
 if (typeof window !== 'undefined' && typeof window.Ziggy !== 'undefined') {
     for (var name in window.Ziggy.namedRoutes) {
