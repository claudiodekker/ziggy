--- conflicted
+++ resolved
@@ -81,21 +81,9 @@
                     }
                 }
 
-<<<<<<< HEAD
-                paramsArrayKey++;
-                if (tags[key] && typeof tags[key] !== 'undefined') {
-                    delete this.queryParams[key];
-                    return tags[key].id || encodeURIComponent(tags[key]);
-                }
-                if (tag.indexOf('?') === -1) {
-                    throw new Error(`Ziggy Error: '${keyName}' key is required for route '${this.name}'`);
-                } else {
-                    return '';
-=======
                 // If an object was passed and has an id, return it
                 if (tagValue.id) {
                     return encodeURIComponent(tagValue.id);
->>>>>>> b1f5c5f3
                 }
 
                 return encodeURIComponent(tagValue);
