class Router extends String {

    constructor(name, params, absolute) {
        super();

        this.name = name;
        this.uriParams = this.normalizeParams(params);
        this.queryParams = this.normalizeParams(params);
        this.absolute = absolute === undefined ? true : absolute;
        this.domain = this.constructDomain();
<<<<<<< HEAD
        this.uri = namedRoutes[this.name].uri.replace(/^\//, '');
=======
        this.url = Ziggy.namedRoutes[this.name].uri.replace(/^\//, '');
>>>>>>> 871af108
    }
    normalizeParams(params) {
        if (params === undefined)
            return {};

        params = typeof params !== 'object' ? [params] : params;
        this.numericParamIndices = Array.isArray(params);

        return Object.assign({}, params);
    };

    constructDomain() {
        if (this.name === undefined) {
            throw new Error('Ziggy Error: You must provide a route name');
        } else if (Ziggy.namedRoutes[this.name] === undefined) {
            throw new Error(`Ziggy Error: route '${this.name}' is not found in the route list`);
        } else if (! this.absolute) {
            return '/';
        }

        let routeDomain = (Ziggy.namedRoutes[this.name].domain || Ziggy.baseDomain).replace(/\/+$/, '');
        if (Ziggy.basePort && (routeDomain.replace(/\/+$/, '') === Ziggy.baseDomain.replace(/\/+$/, ''))) {
            routeDomain = routeDomain + ':' + Ziggy.basePort;
        }

        return Ziggy.baseProtocol + '://' + routeDomain + '/';
    };

    with(params) {
        this.uriParams = this.normalizeParams(params);

        return this;
    };

    withQuery(params) {
        Object.assign(this.queryParams, params);

        return this;
    };

    constructUrl() {
        let url = this.domain + this.uri,
            tags = this.uriParams,
            paramsArrayKey = 0;

        return url.replace(
            /{([^}]+)}/gi,
            function (tag) {
                let keyName = tag.replace(/\{|\}/gi, '').replace(/\?$/, ''),
                    key = this.numericParamIndices ? paramsArrayKey : keyName;

                paramsArrayKey++;
                if (typeof tags[key] !== 'undefined') {
                    delete this.queryParams[key];
                    return tags[key].id || tags[key];
                }
                if (tag.indexOf('?') === -1) {
                    throw new Error(`Ziggy Error: '${keyName}' key is required for route '${this.name}'`);
                } else {
                    return '';
                }
            }.bind(this)
        );
    };

    constructQuery() {
        if (Object.keys(this.queryParams).length === 0)
            return '';

        let queryString = '?';

        Object.keys(this.queryParams).forEach(function(key, i) {
            queryString = i === 0 ? queryString : queryString + '&';
            queryString += key + '=' + this.queryParams[key];
        }.bind(this));

        return queryString;
    };

    parse() {
        this.return = this.constructUrl() + this.constructQuery();
    };

    url() {
        this.parse();
        return this.return;
    };

    toString() {
        return this.url();
    };

    valueOf() {
        return this.url();
    };
}

export default function route(name, params, absolute) {
    return new Router(name, params, absolute);
};<|MERGE_RESOLUTION|>--- conflicted
+++ resolved
@@ -8,11 +8,7 @@
         this.queryParams = this.normalizeParams(params);
         this.absolute = absolute === undefined ? true : absolute;
         this.domain = this.constructDomain();
-<<<<<<< HEAD
-        this.uri = namedRoutes[this.name].uri.replace(/^\//, '');
-=======
-        this.url = Ziggy.namedRoutes[this.name].uri.replace(/^\//, '');
->>>>>>> 871af108
+        this.uri = Ziggy.namedRoutes[this.name].uri.replace(/^\//, '');
     }
     normalizeParams(params) {
         if (params === undefined)
