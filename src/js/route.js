var Router = function(name, params, absolute) {
    this.name = name;
    this.urlParams = this.normalizeParams(params);
    this.queryParams = this.normalizeParams(params);
    this.absolute = absolute === undefined ? true : absolute;
    this.domain = this.constructDomain();
    this.url = namedRoutes[this.name].uri.replace(/^\//, '');
};
<<<<<<< HEAD
=======

Router.prototype.normalizeParams = function(params) {
    if (params === undefined)
        return {};

    params = typeof params !== 'object' ? [params] : params;
    this.numericParamIndices = Array.isArray(params);
>>>>>>> b928c6b9

    return Object.assign({}, params);
};

Router.prototype.constructDomain = function() {
    if(this.name === undefined) {
        throw 'Ziggy Error: You must provide a route name';
    }
    else if (namedRoutes[this.name] === undefined) {
        throw 'Ziggy Error: route "'+ this.name +'" is not found in the route list';
    }
    else {
        return (namedRoutes[this.name].domain || baseUrl).replace(/\/+$/,'') + '/';
    }
};

Router.prototype.with = function(params) {
    this.urlParams = this.normalizeParams(params);

    return this;
};

Router.prototype.withQuery = function(params) {
    Object.assign(this.queryParams, params);

    return this;
};

Router.prototype.constructUrl = function() {
    var url = this.domain + this.url,
        tags = this.urlParams,
        paramsArrayKey = 0;

    return url.replace(
        /{([^}]+)}/gi,
        function (tag) {
<<<<<<< HEAD
            var keyName = tag.replace(/[{}]/gi, '').replace(/\?$/, '');
            var key = Array.isArray(tags) ? paramsArrayKey : keyName;
=======
            var keyName = tag.replace(/\{|\}/gi, '').replace(/\?$/, ''),
                key = this.numericParamIndices ? paramsArrayKey : keyName;
>>>>>>> b928c6b9

            paramsArrayKey++;
            if (typeof tags[key] !== 'undefined') {
                delete this.queryParams[key];
                return tags[key].id || tags[key];
            }
            if (tag.indexOf('?') === -1) {
                throw 'Ziggy Error: "' + keyName + '" key is required for route "' + this.name + '"';
            } else {
                return '';
            }
        }.bind(this)
    );
};

Router.prototype.constructQuery = function() {
    if (Object.keys(this.queryParams).length === 0)
        return '';

    var queryString = '?';

    Object.keys(this.queryParams).forEach(function(key, i) {
        queryString = i === 0 ? queryString : queryString + '&';
        queryString += key + '=' + this.queryParams[key];
    }.bind(this));

    return queryString;
};

Router.prototype.toString = function() {
    this.parse();
    return this.return;
};

Router.prototype.parse = function() {
    this.return = this.constructUrl() + this.constructQuery();
};

var route = function(name, params, absolute) {
    return new Router(name, params, absolute);
};

if (typeof exports !== 'undefined') { exports.route = route }<|MERGE_RESOLUTION|>--- conflicted
+++ resolved
@@ -6,8 +6,6 @@
     this.domain = this.constructDomain();
     this.url = namedRoutes[this.name].uri.replace(/^\//, '');
 };
-<<<<<<< HEAD
-=======
 
 Router.prototype.normalizeParams = function(params) {
     if (params === undefined)
@@ -15,7 +13,6 @@
 
     params = typeof params !== 'object' ? [params] : params;
     this.numericParamIndices = Array.isArray(params);
->>>>>>> b928c6b9
 
     return Object.assign({}, params);
 };
@@ -52,13 +49,8 @@
     return url.replace(
         /{([^}]+)}/gi,
         function (tag) {
-<<<<<<< HEAD
-            var keyName = tag.replace(/[{}]/gi, '').replace(/\?$/, '');
-            var key = Array.isArray(tags) ? paramsArrayKey : keyName;
-=======
             var keyName = tag.replace(/\{|\}/gi, '').replace(/\?$/, ''),
                 key = this.numericParamIndices ? paramsArrayKey : keyName;
->>>>>>> b928c6b9
 
             paramsArrayKey++;
             if (typeof tags[key] !== 'undefined') {
